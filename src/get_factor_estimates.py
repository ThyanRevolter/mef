import argparse
import os
import pandas as pd
import numpy as np
from scipy.stats import linregress as lm

import ipdb
import sys
from IPython.core import ultratb


def main():
    parser = argparse.ArgumentParser()
    parser.add_argument('--save', default='../data/results/')
    parser.add_argument('--factorType', choices=['average', 'marginal'], required=True,
        help='type of factor to compute')
    parser.add_argument('--year', type=int, default=2017)
    args = parser.parse_args()

    # Read and process data
    print('Getting data')
    rto_df, nerc_df, state_df, egrid_df = read_process_data(args.factorType, args.year)

    # # Calculate factors and save results
    print('Calculating factors')
    save = args.save
    year = args.year
    calc_factors = calculate_mefs if args.factorType == 'marginal' else calculate_aefs
    grouping_names = ['SeasonalTOD', 'MonthTOD', 'TOD', 'YearOnly', 'Month', 'TimeSeries', 'TimeSeriesHour']
    grouping_cols = [['year', 'season', 'hour'], ['year', 'month', 'hour'], 
        ['year', 'hour'], ['year'], ['year', 'month'], ['month', 'weektype', 'hour'], ['month', 'hour']]

    for grouping_name, grouping in zip(grouping_names, grouping_cols):
        print('{}:'.format(grouping_name))
        print('ISO/RTO...')
        calc_factors(rto_df, 'isorto', grouping + ['isorto'], grouping_name, save, year)
        print('NERC...')
        calc_factors(nerc_df, 'nerc_region', grouping + ['nerc_region'], grouping_name, save, year)
        print('State...')
        calc_factors(state_df, 'state', grouping + ['state'], grouping_name, save, year)
        print('eGRID...')  
        calc_factors(egrid_df, 'egrid_subregions', grouping + ['egrid_subregions'], grouping_name, save, year)

    if args.factorType == 'average':
        grouping = ['operating_datetime_utc']
        print('Hour:')
        print('ISO/RTO...')
        calculate_aefs_hourly(rto_df, 'isorto', grouping + ['isorto'], save, year)
        print('NERC...')
        calculate_aefs_hourly(nerc_df, 'nerc_region', grouping + ['nerc_region'], save, year)
        print('State...')
        calculate_aefs_hourly(state_df, 'state', grouping + ['state'], save, year)
        print('eGRID...')
        calculate_aefs_hourly(egrid_df, 'egrid_subregions', grouping + ['egrid_subregions'], save, year)



# Global variables for regression labels and x-column name
LABELS = ['so2_mass_kg', 'nox_mass_kg', 'co2_mass_kg']
XCOL = 'gross_load_mw'

# Global variables for AP2 vs. EASIUR columns
DAM_COLS_AP2 = ['co2_dam', 'so2_dam_ap2', 'nox_dam_ap2', 'pm25_dam_ap2']
DAM_COLS_EAS = ['co2_dam', 'so2_dam_eas', 'nox_dam_eas', 'pm25_dam_eas']

def read_process_data(factor_type, year):
    """
    Read and process data for a given factor type and year.

    Args:
        factor_type (str): The type of factor to be processed. It can be either 'average' or 'diffs'.
        year (int): The year for which the data needs to be processed.

    Returns:
        Tuple[pd.DataFrame]: A tuple containing the following dataframes:
            - rto_df: Generation and emissions aggregated by ISO/RTO.
            - nerc_df: Generation and emissions aggregated by NERC region.
            - state_df: Generation and emissions aggregated by state.
            - egrid_df: Generation and emissions aggregated by eGRID region.
    """
    filename_add = '' if factor_type == 'average' else '_diffs'

    # Generation, and emissions aggregated by ISO/RTO
    rto_df = pd.read_csv(
        os.path.join(os.pardir, 'data', 'outputs', str(year), 
            f'cems{filename_add}_isorto_{year}.csv'),
        index_col=0, parse_dates=[0])

    # Generation, and emissions aggregated by NERC region
    nerc_df = pd.read_csv(
        os.path.join(os.pardir, 'data', 'outputs', str(year), 
            f'cems{filename_add}_nerc_region_{year}.csv'), 
        index_col=0, parse_dates=[0])
    
    # Generation, and emissions aggregated by eGRID region
    egrid_df = pd.read_csv(
        os.path.join(os.pardir, 'data', 'outputs', str(year), 
            f'cems{filename_add}_egrid_subregions_{year}.csv'), 
        index_col=0, parse_dates=[0])
    
    # Generation, and emissions aggregated by state
    state_df = pd.read_csv(
        os.path.join(os.pardir, 'data', 'outputs', str(year), 
            f'cems{filename_add}_state_{year}.csv'), 
        index_col=0, parse_dates=[0])
    
    rto_df = label_temporal_groupings(rto_df)
    nerc_df = label_temporal_groupings(nerc_df) 
    state_df = label_temporal_groupings(state_df)
    egrid_df = label_temporal_groupings(egrid_df)
    
    return rto_df, nerc_df, state_df, egrid_df


def label_temporal_groupings(df):
    """
    Label temporal groupings in the given dataframe.

    Args:
        df (pd.DataFrame): The dataframe to label temporal groupings for.

    Returns:
        pd.DataFrame: The dataframe with labeled temporal groupings.
    """
    # Copy df to not change in place
    df = df.copy()

    # Get year, month, hour
    df['year'] = df.index.year
    df['month'] = df.index.month
    df['hour'] = df.index.hour
    df['weektype'] = df.index.weekday.map(lambda x: 'weekday' if x < 5 else 'weekend')

    # Get season
    #  Summer = May-Sept
    #  Winter = Dec-Mar
    #  Transition = Apr, Oct
    month_to_season = ['winter'] * 3 + ['trans'] + ['summer'] * 5 + ['trans'] + ['winter'] * 2
    df['season'] = df.index.map(lambda x: month_to_season[x.month - 1])

    return df


def calculate_mefs(df, df_name, grouping, grouping_name, save, year):

    def calc_mefs_helper(data):
        x = data[XCOL].values
        y = data[LABELS]
        # Run regression for each column and store results
        results = {label: lm(x, y[label].values) for label in LABELS}
        return results

    # Get regression results
    results_df = factor_calculation_helper(df, grouping, calc_mefs_helper)
    results_df = format_regression_results(results_df)
    #results_df = sum_damages(results_df, 'MEF')
    
    # Save factors
    dirname = os.path.join(save, str(year),'mefs', grouping_name)
    if not os.path.exists(dirname): os.makedirs(dirname)
    results_df.to_csv(os.path.join(dirname, '{}_mefs.csv'.format(df_name)))


def calculate_aefs(df, df_name, grouping, grouping_name, save, year):

    def calc_aefs_helper(data):
        sums = data[[XCOL]+LABELS].dropna().sum()
        results = sums[LABELS] / sums[XCOL]

        return results

    # Get calculated AEFs
    results_df = factor_calculation_helper(df, grouping, calc_aefs_helper)
    results_df = sum_damages(results_df, 'AEF')
    
    # Save factors
    dirname = os.path.join(save, str(year), 'aefs', grouping_name)
    if not os.path.exists(dirname): os.makedirs(dirname)
    results_df.to_csv(os.path.join(dirname, '{}_aefs.csv'.format(df_name)))

def calculate_aefs_hourly(df, df_name, grouping, save, year):

    # Divide emissions/damages by generation, preserving index information 
    df = df.reset_index().set_index(grouping)
    # results_df = df[LABELS] / df[XCOL]
    results_df = df[LABELS].apply(lambda x: x / df[XCOL])
    results_df = sum_damages(results_df, 'AEF')

    # Save factors
    dirname = os.path.join(save, str(year), 'aefs', 'Hour')
    if not os.path.exists(dirname): os.makedirs(dirname)
    results_df.to_csv(os.path.join(dirname, '{}_aefs.csv'.format(df_name)))


def factor_calculation_helper(df, grouping, calc_fn):
    df = df.dropna()
    groups = df.groupby(grouping)

    # Calculate factor within each group
    results_dict = {}
    for name, data in groups:
        if np.all(data[XCOL].values == data[XCOL].values[0]):
            continue
        results_dict[name] = calc_fn(data)

    # Format results into one data frame
    results_df = pd.DataFrame.from_dict(results_dict, orient='index')
    results_df.index.names = grouping
    return results_df


def format_regression_results(results_df):
    # Extract slopes, standard error, r-value, and intercept
    stats_list = []
<<<<<<< HEAD
    stats_fns = [lambda x: x.slope, lambda x: x.stderr, lambda x: x.rvalue, lambda x: x.intercept, lambda x: x.pvalue]
    stats_labels = ['est', 'se', 'r', 'int', "p"]
=======
    stats_fns = [lambda x: x.slope, lambda x: x.stderr, lambda x: x.rvalue**2, lambda x: x.intercept, lambda x: x.pvalue]
    stats_labels = ['est', 'se', 'r2', 'int']
>>>>>>> 67bc0c02
    for fn, label in zip(stats_fns, stats_labels):
        df = results_df.map(fn).add_suffix('-{}'.format(label))
        stats_list.append(df)

    # Concatenate extracted values and sort columns in order
    sep_results_df = pd.concat(stats_list, axis=1)
    col_order = np.array(
<<<<<<< HEAD
        ['{0}-est,{0}-se,{0}-r,{0}-int,{0}-p'.format(x).split(',') for x in LABELS]).flatten()
=======
        ['{0}-est,{0}-se,{0}-r2,{0}-int'.format(x).split(',') for x in LABELS]).flatten()
>>>>>>> 67bc0c02
    return sep_results_df.reindex(col_order, axis=1)


def sum_damages(df, factor_type):
    # For each of AP2 and EASIUR, get total damage factor and add to df
    for cols, col_type in zip([DAM_COLS_AP2, DAM_COLS_EAS], ['ap2', 'eas']):
        df = sum_damages_helper(df, cols, col_type, factor_type)
    return df

def sum_damages_helper(df, dam_cols, dam_type, factor_type):
    # For MEFs, total factor is sum of ests, and SE is sqrt of sum of squares of SEs
    #   For AEFs, simply sum ests to get total factor
    if factor_type == 'MEF':
        total_dam_est = df[['{}-est'.format(x) for x in dam_cols]].sum(axis=1)
        total_dam_se = np.sqrt((df[['{}-se'.format(x) for x in dam_cols]] ** 2).sum(axis=1))
        total_dam_cols = pd.concat([total_dam_est, total_dam_se], axis=1)
        total_dam_cols.columns = ['dam_{}-est'.format(dam_type), 'dam_{}-se'.format(dam_type)]
    else:
        total_dam_cols = pd.DataFrame(df[dam_cols].sum(axis=1))
        total_dam_cols.columns = ['dam_{}'.format(dam_type)]
    df = pd.concat([df, total_dam_cols], axis=1)
    return df


if __name__=='__main__':
    main()<|MERGE_RESOLUTION|>--- conflicted
+++ resolved
@@ -212,13 +212,8 @@
 def format_regression_results(results_df):
     # Extract slopes, standard error, r-value, and intercept
     stats_list = []
-<<<<<<< HEAD
-    stats_fns = [lambda x: x.slope, lambda x: x.stderr, lambda x: x.rvalue, lambda x: x.intercept, lambda x: x.pvalue]
-    stats_labels = ['est', 'se', 'r', 'int', "p"]
-=======
     stats_fns = [lambda x: x.slope, lambda x: x.stderr, lambda x: x.rvalue**2, lambda x: x.intercept, lambda x: x.pvalue]
     stats_labels = ['est', 'se', 'r2', 'int']
->>>>>>> 67bc0c02
     for fn, label in zip(stats_fns, stats_labels):
         df = results_df.map(fn).add_suffix('-{}'.format(label))
         stats_list.append(df)
@@ -226,11 +221,7 @@
     # Concatenate extracted values and sort columns in order
     sep_results_df = pd.concat(stats_list, axis=1)
     col_order = np.array(
-<<<<<<< HEAD
-        ['{0}-est,{0}-se,{0}-r,{0}-int,{0}-p'.format(x).split(',') for x in LABELS]).flatten()
-=======
         ['{0}-est,{0}-se,{0}-r2,{0}-int'.format(x).split(',') for x in LABELS]).flatten()
->>>>>>> 67bc0c02
     return sep_results_df.reindex(col_order, axis=1)
 
 
